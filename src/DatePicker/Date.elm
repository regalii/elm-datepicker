--- conflicted
+++ resolved
@@ -567,13 +567,8 @@
             Debug.crash ("Unknown Month " ++ (toString currentMonth))
 
 
-<<<<<<< HEAD
-yearRange : { focused : Date, currentMonth : Date, today : Date } -> YearRange -> List Int
-yearRange { focused, currentMonth, today } range =
-=======
 yearRange : Date -> YearRange -> List Int
 yearRange today range =
->>>>>>> 94b379ba
     case range of
         MoreOrLess num ->
             List.range ((year today) - num) ((year today) + num)
