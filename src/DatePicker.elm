--- conflicted
+++ resolved
@@ -86,14 +86,10 @@
     , forceOpen : Bool
     , focused :
         Maybe Date
-<<<<<<< HEAD
 
     -- date currently center-focused by picker, but not necessarily chosen
-=======
-        -- date currently center-focused by picker, but not necessarily chosen
     , inputText :
         Maybe String
->>>>>>> a3e7a1ba
     , today :
         Date
 
@@ -217,7 +213,7 @@
             ( datePicker, datePickerFx ) =
                 DatePicker.init
         in
-        { picker = datePicker } ! [ Cmd.map ToDatePicker datePickerfx ]
+            { picker = datePicker } ! [ Cmd.map ToDatePicker datePickerfx ]
 
 -}
 init : ( DatePicker, Cmd Msg )
@@ -276,9 +272,9 @@
         end =
             nextMonth date |> addDays 6
     in
-    { currentMonth = date
-    , currentDates = datesInRange firstDayOfWeek start end
-    }
+        { currentMonth = date
+        , currentDates = datesInRange firstDayOfWeek start end
+        }
 
 
 {-| Expose if the datepicker is open
@@ -355,21 +351,6 @@
                                     )
                                 |> Result.withDefault NoChange
             in
-<<<<<<< HEAD
-            ( DatePicker <|
-                { model
-                    | focused =
-                        case dateEvent of
-                            Changed _ ->
-                                Nothing
-
-                            NoChange ->
-                                model.focused
-                }
-            , Cmd.none
-            , dateEvent
-            )
-=======
                 ( DatePicker <|
                     { model
                         | inputText =
@@ -395,7 +376,6 @@
                 , Cmd.none
                 , dateEvent
                 )
->>>>>>> a3e7a1ba
 
         Focus ->
             { model | open = True, forceOpen = False } ! []
@@ -415,9 +395,12 @@
 Note that this is different from just changing the "current chosen" date,
 since the picker doesn't actually have internal state for that.
 Rather, it will:
-* change the calendar focus
-* replace the input text with the new value
-* close the picker
+
+  - change the calendar focus
+
+  - replace the input text with the new value
+
+  - close the picker
 
     update datepickerSettings (pick (Just someDate)) datepicker
 
@@ -475,15 +458,6 @@
         containerClassList =
             ( "container", True ) :: settings.containerClassList
     in
-<<<<<<< HEAD
-    div [ class "container" ]
-        [ dateInput
-        , if open then
-            datePicker pickedDate settings model
-          else
-            text ""
-        ]
-=======
         div
             [ Attrs.classList containerClassList ]
             [ dateInput
@@ -492,7 +466,6 @@
               else
                 text ""
             ]
->>>>>>> a3e7a1ba
 
 
 datePicker : Maybe Date -> Settings -> Model -> Html Msg
@@ -542,18 +515,18 @@
                     else
                         []
             in
-            td
-                ([ classList
-                    [ ( "day", True )
-                    , ( "disabled", disabled )
-                    , ( "picked", picked d )
-                    , ( "today", dateTuple d == dateTuple currentDate )
-                    , ( "other-month", month currentMonth /= month d )
-                    ]
-                 ]
-                    ++ props
-                )
-                [ settings.cellFormatter <| toString <| Date.day d ]
+                td
+                    ([ classList
+                        [ ( "day", True )
+                        , ( "disabled", disabled )
+                        , ( "picked", picked d )
+                        , ( "today", dateTuple d == dateTuple currentDate )
+                        , ( "other-month", month currentMonth /= month d )
+                        ]
+                     ]
+                        ++ props
+                    )
+                    [ settings.cellFormatter <| toString <| Date.day d ]
 
         row days =
             tr [ class "row" ] (List.map day days)
@@ -587,42 +560,42 @@
                     (yearRange { currentMonth = currentMonth, today = today } settings.changeYear)
                 )
     in
-    div
-        [ class "picker"
-        , onPicker "mousedown" MouseDown
-        , onPicker "mouseup" MouseUp
-        ]
-        [ div [ class "picker-header" ]
-            [ div [ class "prev-container" ]
-                [ arrow "prev" (ChangeFocus (prevMonth currentDate)) ]
-            , div [ class "month-container" ]
-                [ span [ class "month" ]
-                    [ text <| settings.monthFormatter <| month currentMonth ]
-                , span [ class "year" ]
-                    [ if not (yearRangeActive settings.changeYear) then
-                        text <| settings.yearFormatter <| year currentMonth
-                      else
-                        Html.Keyed.node "span" [] [ ( toString (year currentMonth), dropdownYear ) ]
+        div
+            [ class "picker"
+            , onPicker "mousedown" MouseDown
+            , onPicker "mouseup" MouseUp
+            ]
+            [ div [ class "picker-header" ]
+                [ div [ class "prev-container" ]
+                    [ arrow "prev" (ChangeFocus (prevMonth currentDate)) ]
+                , div [ class "month-container" ]
+                    [ span [ class "month" ]
+                        [ text <| settings.monthFormatter <| month currentMonth ]
+                    , span [ class "year" ]
+                        [ if not (yearRangeActive settings.changeYear) then
+                            text <| settings.yearFormatter <| year currentMonth
+                          else
+                            Html.Keyed.node "span" [] [ ( toString (year currentMonth), dropdownYear ) ]
+                        ]
                     ]
+                , div [ class "next-container" ]
+                    [ arrow "next" (ChangeFocus (nextMonth currentDate)) ]
                 ]
-            , div [ class "next-container" ]
-                [ arrow "next" (ChangeFocus (nextMonth currentDate)) ]
+            , table [ class "table" ]
+                [ thead [ class "weekdays" ]
+                    [ tr []
+                        [ dow <| firstDay
+                        , dow <| addDows 1 firstDay
+                        , dow <| addDows 2 firstDay
+                        , dow <| addDows 3 firstDay
+                        , dow <| addDows 4 firstDay
+                        , dow <| addDows 5 firstDay
+                        , dow <| addDows 6 firstDay
+                        ]
+                    ]
+                , tbody [ class "days" ] days
+                ]
             ]
-        , table [ class "table" ]
-            [ thead [ class "weekdays" ]
-                [ tr []
-                    [ dow <| firstDay
-                    , dow <| addDows 1 firstDay
-                    , dow <| addDows 2 firstDay
-                    , dow <| addDows 3 firstDay
-                    , dow <| addDows 4 firstDay
-                    , dow <| addDows 5 firstDay
-                    , dow <| addDows 6 firstDay
-                    ]
-                ]
-            , tbody [ class "days" ] days
-            ]
-        ]
 
 
 {-| Turn a list of dates into a list of date rows with 7 columns per
@@ -642,7 +615,7 @@
                     else
                         go (i + 1) xs (x :: racc) acc
     in
-    go 0 dates [] []
+        go 0 dates [] []
 
 
 mkClass : Settings -> String -> Html.Attribute msg
